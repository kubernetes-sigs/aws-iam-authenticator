--- conflicted
+++ resolved
@@ -37,16 +37,10 @@
 	github.com/go-openapi/swag v0.22.7 // indirect
 	github.com/gogo/protobuf v1.3.2 // indirect
 	github.com/golang/groupcache v0.0.0-20210331224755-41bb18bfe9da // indirect
-<<<<<<< HEAD
-	github.com/golang/protobuf v1.5.3 // indirect
+	github.com/golang/protobuf v1.5.4 // indirect
 	github.com/google/gnostic-models v0.6.8 // indirect
 	github.com/google/gofuzz v1.2.0 // indirect
 	github.com/google/uuid v1.5.0 // indirect
-=======
-	github.com/golang/protobuf v1.5.4 // indirect
-	github.com/google/gnostic v0.5.7-v3refs // indirect
-	github.com/google/gofuzz v1.1.0 // indirect
->>>>>>> 2ccb5bc1
 	github.com/hashicorp/hcl v1.0.0 // indirect
 	github.com/imdario/mergo v0.3.16 // indirect
 	github.com/inconshreveable/mousetrap v1.1.0 // indirect
@@ -70,7 +64,6 @@
 	github.com/spf13/jwalterweatherman v1.0.0 // indirect
 	github.com/spf13/pflag v1.0.5 // indirect
 	github.com/subosito/gotenv v1.2.0 // indirect
-<<<<<<< HEAD
 	golang.org/x/mod v0.14.0 // indirect
 	golang.org/x/net v0.20.0 // indirect
 	golang.org/x/oauth2 v0.15.0 // indirect
@@ -79,18 +72,7 @@
 	golang.org/x/text v0.14.0 // indirect
 	golang.org/x/tools v0.16.1 // indirect
 	google.golang.org/appengine v1.6.8 // indirect
-	google.golang.org/protobuf v1.32.0 // indirect
-=======
-	golang.org/x/mod v0.8.0 // indirect
-	golang.org/x/net v0.17.0 // indirect
-	golang.org/x/oauth2 v0.0.0-20220223155221-ee480838109b // indirect
-	golang.org/x/sys v0.13.0 // indirect
-	golang.org/x/term v0.13.0 // indirect
-	golang.org/x/text v0.13.0 // indirect
-	golang.org/x/tools v0.6.0 // indirect
-	google.golang.org/appengine v1.6.7 // indirect
 	google.golang.org/protobuf v1.33.0 // indirect
->>>>>>> 2ccb5bc1
 	gopkg.in/inf.v0 v0.9.1 // indirect
 	gopkg.in/ini.v1 v1.51.0 // indirect
 	gopkg.in/yaml.v3 v3.0.1 // indirect
